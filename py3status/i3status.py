--- conflicted
+++ resolved
@@ -491,34 +491,6 @@
         Given a temporary file descriptor, write a valid i3status config file
         based on the parsed one from 'i3status_config_path'.
         """
-<<<<<<< HEAD
-        for section_name, conf in sorted(self.config.items()):
-            if section_name in ['i3s_modules', 'py3_modules', '.group_extras',
-                                '.module_groups']:
-                continue
-            elif section_name == 'order':
-                for module_name in conf:
-                    if self.valid_config_param(module_name):
-                        self.write_in_tmpfile('order += "%s"\n' % module_name,
-                                              tmpfile)
-                # we need to make sure any additional i3status modules needed
-                # for groups are added to the i3status config
-                for module_name in self.config['.group_extras']:
-                    self.write_in_tmpfile('order += "%s"\n' % module_name,
-                                          tmpfile)
-
-                self.write_in_tmpfile('\n', tmpfile)
-            elif self.valid_config_param(section_name) and conf:
-                self.write_in_tmpfile('%s {\n' % section_name, tmpfile)
-                for key, value in conf.items():
-                    # don't include color values
-                    if key in COLOR_MAPPINGS.keys():
-                        continue
-                    # Set known fixed format for time and tztime so we can work
-                    # out the timezone
-                    if section_name.split()[
-                            0] in TIME_MODULES and key == 'format':
-=======
         # order += ...
         for module in self.config['i3s_modules']:
             self.write_in_tmpfile('order += "%s"\n' % module, tmpfile)
@@ -528,11 +500,13 @@
             section = self.config[section_name]
             self.write_in_tmpfile('%s {\n' % section_name, tmpfile)
             for key, value in section.items():
+                # don't include color values
+                if key in COLOR_MAPPINGS.keys():
+                    continue
                 # Set known fixed format for time and tztime so we can work
                 # out the timezone
                 if section_name.split()[0] in TIME_MODULES:
                     if key == 'format':
->>>>>>> d44247da
                         value = TZTIME_FORMAT
                     if key == 'format_time':
                         continue
