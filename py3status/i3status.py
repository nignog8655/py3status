--- conflicted
+++ resolved
@@ -74,17 +74,12 @@
         is_updated = self.item != item
         self.item = item
         if self.is_time_module:
-<<<<<<< HEAD
-            self.set_time_zone()
-            is_updated = False
-=======
             # If no timezone or a minute has passed update timezone
             # FIXME we should also check if resuming from suspended
             if not self.tz or int(time()) % 60 != 0:
                 self.set_time_zone()
             # update time to be shown
             is_updated = self.update_time_value()
->>>>>>> a12c75a3
         return is_updated
 
     def set_time_format(self):
@@ -302,7 +297,6 @@
         for name in config_info['order']:
             update_config(name, order=True)
 
-<<<<<<< HEAD
         for name in group_extras:
             update_config(name, order=False)
 
@@ -310,135 +304,6 @@
         config['i3s_modules'] = sorted(list(i3s_modules))
         config['py3_modules'] = sorted(list(py3_modules))
         config['.module_groups'] = module_groups
-=======
-            if group_name and not in_section and '=' in line:
-                # check this is not a section definition
-                if '{' not in line or line.index('{') > line.index('='):
-                    key = line.split('=', 1)[0].strip()
-                    key = self.eval_config_parameter(key)
-                    value = line.split('=', 1)[1].strip()
-                    value = self.eval_config_value(value)
-                    if not key.startswith('on_click'):
-                        config[group_name][key] = value
-                    else:
-                        # on_click special parameters
-                        try:
-                            button = int(key.split()[1])
-                            if button not in range(1, 6):
-                                raise ValueError('should be 1, 2, 3, 4 or 5')
-                        except IndexError as e:
-                            raise IndexError(
-                                'missing "button id" for "on_click" '
-                                'parameter in group {}'.format(group_name))
-                        except ValueError as e:
-                            raise ValueError('invalid "button id" '
-                                             'for "on_click" parameter '
-                                             'in group {} ({})'.format(
-                                                 group_name, e))
-                        on_c = config['on_click']
-                        on_c[group_name] = on_c.get(group_name, {})
-                        on_c[group_name][button] = value
-                    continue
-
-            if not in_section:
-                section_name = line.split('{')[0].strip()
-                section_name = self.eval_config_parameter(section_name)
-                if not section_name:
-                    continue
-                else:
-                    in_section = True
-                    if section_name not in config:
-                        config[section_name] = {}
-                    if group_name:
-                        # update the items in the group
-                        config[group_name]['items'].append(section_name)
-                        section = config['.module_groups'].setdefault(section_name, [])
-                        if group_name not in section:
-                            section.append(group_name)
-                        if not self.valid_config_param(section_name):
-                            # py3status module add a reference to the group and
-                            # make sure we have it in the list of modules to
-                            # run
-                            if section_name not in config['py3_modules']:
-                                config['py3_modules'].append(section_name)
-                        else:
-                            # i3status module.  Add to the list of needed
-                            # modules and add to the `.group-extras` config to
-                            # ensure that it gets run even though not in
-                            # `order` config
-                            if section_name not in config['i3s_modules']:
-                                config['i3s_modules'].append(section_name)
-                            if section_name not in config['.group_extras']:
-                                config['.group_extras'].append(section_name)
-
-            if '{' in line:
-                in_section = True
-
-            if section_name and '=' in line:
-                section_line = line
-
-                # one liner cases
-                if line.endswith('}'):
-                    section_line = section_line.split('}', -1)[0].strip()
-                if line.startswith(section_name + ' {'):
-                    section_line = section_line.split(section_name + ' {')[
-                        1].strip()
-
-                key = section_line.split('=', 1)[0].strip()
-                key = self.eval_config_parameter(key)
-
-                value = section_line.split('=', 1)[1].strip()
-                value = self.eval_config_value(value)
-
-                if section_name == 'order':
-                    config[section_name].append(value)
-                    line = '}'
-
-                    # create an empty config for this module
-                    if value not in config:
-                        config[value] = {}
-
-                    # detect internal modules to be loaded dynamically
-                    if not self.valid_config_param(value):
-                        config['py3_modules'].append(value)
-                    else:
-                        config['i3s_modules'].append(value)
-                else:
-                    if not key.startswith('on_click'):
-                        config[section_name][key] = value
-                    else:
-                        # on_click special parameters
-                        try:
-                            button = int(key.split()[1])
-                            if button not in range(1, 6):
-                                raise ValueError('should be 1, 2, 3, 4 or 5')
-                        except IndexError as e:
-                            raise IndexError(
-                                'missing "button id" for "on_click" '
-                                'parameter in section {}'.format(section_name))
-                        except ValueError as e:
-                            raise ValueError('invalid "button id" '
-                                             'for "on_click" parameter '
-                                             'in section {} ({})'.format(
-                                                 section_name, e))
-                        on_c = config['on_click']
-                        on_c[section_name] = on_c.get(section_name, {})
-                        on_c[section_name][button] = value
-
-            if line.endswith('}'):
-                in_section = False
-                section_name = ''
-
-        # py3status only uses the i3bar protocol because it needs JSON output
-        if config['general']['output_format'] != 'i3bar':
-            raise RuntimeError('i3status output_format should be set' +
-                               ' to "i3bar" on {}'.format(
-                                   i3status_config_path,
-                                   ' or on your own {}/.i3status.conf'.format(
-                                       os.path.expanduser(
-                                           '~')) if i3status_config_path ==
-                                   '/etc/i3status.conf' else ''))
->>>>>>> a12c75a3
 
         # time and tztime modules need a format for correct processing
         for name in config:
